--- conflicted
+++ resolved
@@ -5,11 +5,7 @@
             "avgMargin": 0.01,
             "maxMargin": 0.02,
             "minAmount": 30.0,
-<<<<<<< HEAD
             "avgAmount": 100.0,
-=======
-            "avgAmount": 200.0,
->>>>>>> 75343a12
             "maxAmount": 300.0
         },
         {
@@ -17,11 +13,7 @@
             "avgMargin": 0.02,
             "maxMargin": 0.03,
             "minAmount": 50.0,
-<<<<<<< HEAD
             "avgAmount": 150.0,
-=======
-            "avgAmount": 200.0,
->>>>>>> 75343a12
             "maxAmount": 300.0
         },
         {
@@ -47,11 +39,7 @@
             "avgMargin": 0.01,
             "maxMargin": 0.02,
             "minAmount": 30.0,
-<<<<<<< HEAD
             "avgAmount": 100.0,
-=======
-            "avgAmount": 200.0,
->>>>>>> 75343a12
             "maxAmount": 300.0
         },
         {
@@ -59,11 +47,7 @@
             "avgMargin": 0.02,
             "maxMargin": 0.03,
             "minAmount": 50.0,
-<<<<<<< HEAD
             "avgAmount": 150.0,
-=======
-            "avgAmount": 200.0,
->>>>>>> 75343a12
             "maxAmount": 300.0
         },
         {
